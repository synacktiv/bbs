--- conflicted
+++ resolved
@@ -125,7 +125,6 @@
       },
       "route": "chain2"
     },
-<<<<<<< HEAD
     {
       "comment": "Route web traffic towards 10.35.0.0/16 through chain1",
       "rules": {
@@ -139,25 +138,6 @@
           "variable": "port",
           "content": "^(80|443)$"
         }
-=======
-    "route": "chain2"
-  },
-  {
-    "comment": "Route *.corp.local through chain2",
-    "rules": {
-      "rule": "regexp",
-      "variable": "host",
-      "content": "(?i)^(.*\\.)?corp\\.local$"
-    },
-    "route": "chain2"
-  },
-  {
-    "comment": "Route web traffic towards 10.35.0.0/16 through chain1",
-    "rules": {
-      "rule1": {
-        "rule": "subnet",
-        "content": "10.35.0.0/16"
->>>>>>> 6cb77446
       },
       "route": "chain1"
     },
@@ -170,6 +150,15 @@
       },
       "route": "drop"
     },
+    {
+      "comment": "Route *.corp.local through chain2",
+      "rules": {
+        "rule": "regexp",
+        "variable": "host",
+        "content": "(?i)^(.*\\.)?corp\\.local$"
+      },
+      "route": "chain2"
+   }
     {
       "comment": "Default routing through direct chain",
       "rules": {
