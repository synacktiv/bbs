package main

import (
	"io"
	"maps"
	"os"
	"os/signal"
	"slices"
	"syscall"
	"time"

	"github.com/synacktiv/bbs/logger"
)

var gChainsConf chainsConf
var gRoutingConf routingConf
var gServerConf serverConf
var gHosts hostMap
var gMetaLogger *logger.MetaLogger

func main() {

	// Parse the command line arguments
	parseArgs()

	// ***** BEGIN Logs setup *****

	var auditFile *os.File = nil
	var logFile *os.File = nil

	if gArgAuditPath != "" {
		var err error
		auditFile, err = os.OpenFile(gArgAuditPath, os.O_WRONLY|os.O_CREATE|os.O_APPEND, 0755)
		if err != nil {
			panic(err)
		}
		defer auditFile.Close()
	}

	if gArgLogPath != "" {
		var err error
		logFile, err = os.OpenFile(gArgLogPath, os.O_WRONLY|os.O_CREATE|os.O_APPEND, 0755)
		if err != nil {
			panic(err)
		}
		defer logFile.Close()
	}

	var logWriter io.Writer = os.Stdout
	var auditWriter io.Writer = os.Stdout

	if auditFile != nil {
		if gArgAuditBoth {
			auditWriter = io.MultiWriter(os.Stdout, auditFile)
		} else {
			auditWriter = auditFile
		}
	}

	if logFile != nil {
		if gArgLogBoth {
			logWriter = io.MultiWriter(os.Stdout, logFile)
		} else {
			logWriter = logFile
		}
	}

	gMetaLogger = logger.NewMetaLogger(logWriter, auditWriter)

	if gArgQuietBool {
		gMetaLogger.SetLogLevel(logger.LogLevelQuiet)
	} else if gArgVerboseBool {
		gMetaLogger.SetLogLevel(logger.LogLevelVerbose)
	} else {
		gMetaLogger.SetLogLevel(logger.LogLevelNormal)
	}

	if gArgNoAuditBool {
		gMetaLogger.SetAuditLevel(logger.AuditLevelNo)
	} else {
		gMetaLogger.SetAuditLevel(logger.AuditLevelYes)
	}

	// ***** END Logs setup *****

	// ***** BEGIN Configuration files loading *****

	// Output PID needed to hot reload configuration files
	gMetaLogger.Infof("bbs PID: %v. Use the following to reload configuration:", os.Getpid())
	gMetaLogger.Infof("kill -HUP %v", os.Getpid())

	// Setup a notification channel listening on SIGHUP, used to hot reload configuration files
	signalCh := make(chan os.Signal, 1)
	signal.Notify(signalCh, syscall.SIGHUP)

	// Send a SIGHUP to trigger initial configuration loading
	signalCh <- syscall.SIGHUP

	// Wait for data on the previously created channel to reload configuration files
	for {
		sig := <-signalCh
		gMetaLogger.Infof("Signal %v received, reloading configurations", sig)

		gMetaLogger.Debug("Describing gServerConf.servers : ")
		describeServers(gServerConf.servers)

		// Load main config from the unified config file (proxies, chains, routes, servers and hosts)
		config, err := parseMainConfig(gArgConfigPath)
		if err != nil {
			gMetaLogger.Errorf("error parsing main config : %v", err)
			continue
		}
		gMetaLogger.Info("JSON configuration file parsed. Checking for errors.")
		gMetaLogger.Debugf("Parsed main config : %v", config)

		// Create the implicit single proxy chains associated with each declared proxy
		duplicateName := false
		definedChains := slices.Collect(maps.Keys(config.Chains))
		for proxyName, _ := range config.Proxies {
			if slices.Contains(definedChains, proxyName) {
				gMetaLogger.Errorf("chain %v cannot be named as proxy %v", proxyName, proxyName)
				duplicateName = true
				break
			}

			var implicitChain proxyChainDesc
			implicitChain.ProxyDns = true
			implicitChain.TcpConnectTimeout = 1000
			implicitChain.TcpReadTimeout = 2000
			implicitChain.Proxies = []string{proxyName}

			config.Chains[proxyName] = implicitChain
		}
		if duplicateName {
			continue
		}

		// Check that all proxies used in all chains of chains section correspond to an existing proxy in the proxies section
		allExist := true
		definedProxies := slices.Collect(maps.Keys(config.Proxies))
		for chainName, chainDesc := range config.Chains {
			for index, proxyName := range chainDesc.Proxies {
				if !slices.Contains(definedProxies, proxyName) {
					gMetaLogger.Errorf("proxy %v used at index %v of chain %v is not part of the defined proxies in proxies section (%v)", proxyName, index, chainName, definedProxies)
					allExist = false
				}
			}
		}
		if !allExist {
			continue
		}

		// If -pac is not defined, perform consistency checks on routing configuration
		if gArgPACPath == "" {

			// Check that all routes defined in routes section correspond to an existing chain in the chains section
			allExist = true
			definedChains := slices.Collect(maps.Keys(config.Chains))
			for routingTableName, routingTable := range config.Routes {
				for index, ruleBlock := range routingTable {

					if ruleBlock.Route != "drop" && !slices.Contains(definedChains, ruleBlock.Route) {
						gMetaLogger.Errorf("route %v defined in ruleBlock number %v of routingTable %v is not part of the defined chains in the chains section (%v)", ruleBlock.Route, index, routingTableName, definedChains)
						allExist = false
					}
				}
			}
			if !allExist {
				continue
			}

			// Check that all routing tables used in all servers of the servers sections correspond to an existing routing table in the routes section
			allExist = true
			definedRoutingTables := slices.Collect(maps.Keys(config.Routes))
			for index, server := range config.Servers {
				if !slices.Contains(definedRoutingTables, server.table) {
					gMetaLogger.Errorf("table %v used by server number %v is not part of the defined routing tables in section routes (%v)", server.table, index, definedRoutingTables)
					allExist = false
				}
			}
			if !allExist {
				continue
			}

		} else { // Otherwise, load PAC file and do not perform consistency checks
			err := reloadPACConf(gArgPACPath)
			if err != nil {
				gMetaLogger.Errorf("error reloading pac file: %v", err)
				continue
			}
			gMetaLogger.Info("Global PAC configuration updated")
		}

		// At this point, the defined configuration should be consistent, so we can update the globals
		gMetaLogger.Info("No errors detected. Updating global configurations.")

		// Build a proxyChain object from the proxyChainDesc parsed in JSON file

		proxychains := make(map[string]proxyChain)

		for chainName, chainDesc := range config.Chains {
			var proxychain proxyChain
			proxychain.proxyDns = chainDesc.ProxyDns
			proxychain.tcpConnectTimeout = chainDesc.TcpConnectTimeout
			proxychain.tcpReadTimeout = chainDesc.TcpReadTimeout

			for _, proxyName := range chainDesc.Proxies {
				proxychain.proxies = append(proxychain.proxies, config.Proxies[proxyName])
			}

			proxychains[chainName] = proxychain

		}
		gChainsConf.mu.Lock()
		gChainsConf.proxychains = proxychains
		gChainsConf.valid = true
		gChainsConf.mu.Unlock()
		gMetaLogger.Info("Global chains configuration updated")
		gMetaLogger.Debugf("-> %v", gChainsConf.proxychains)

		gHosts = config.Hosts
		gMetaLogger.Info("Global hosts configuration updated")
		gMetaLogger.Debugf("-> %v", gHosts)

		if gArgPACPath == "" {
			gRoutingConf.mu.Lock()
			gRoutingConf.routing = config.Routes
			gRoutingConf.valid = true
			gRoutingConf.mu.Unlock()
			gMetaLogger.Info("Global routing configuration updated")
			gMetaLogger.Debugf("-> %v", gRoutingConf.routing)
		}

		// Update global servers variable, stop old ones and start new ones

		// Stoping running servers that are not defined in the new configuration
		gMetaLogger.Debug("Describing servers parsed from new JSON config : ")
		describeServers(config.Servers)
		gServerConf.mu.Lock()
		j := 0
		for i := range gServerConf.servers {
			i_fixed := i - j
			stillExists := slices.ContainsFunc(config.Servers, func(s server) bool { return compare(s, gServerConf.servers[i_fixed]) })
			if stillExists {
				gMetaLogger.Debugf("Server %v still exists in new loaded servers, keeping it", gServerConf.servers[i_fixed])
			} else {
				gMetaLogger.Debugf("Server %v does not exists anymore, stopping it", gServerConf.servers[i_fixed])
				gServerConf.servers[i_fixed].stop()
				gServerConf.servers = slices.Delete(gServerConf.servers, i_fixed, i_fixed+1)
				j = j + 1
			}
		}

		for i := range config.Servers {
			alreadyExists := slices.ContainsFunc(gServerConf.servers, func(s server) bool { return compare(s, config.Servers[i]) })
			if !alreadyExists {
				gServerConf.servers = append(gServerConf.servers, config.Servers[i])
			}
		}

		gServerConf.mu.Unlock()

		gMetaLogger.Debugf("gServerConf.servers : %v", gServerConf.servers)
		gMetaLogger.Debug("Describing gServerConf.servers : ")
		describeServers(gServerConf.servers)

		// Start all servers that are not running
		for i := 0; i < len(gServerConf.servers); i++ {
			if !gServerConf.servers[i].running {
				gMetaLogger.Debugf("myServer %v(%p) is not running, running it", gServerConf.servers[i], &gServerConf.servers[i])
<<<<<<< HEAD
				go (gServerConf.servers[i]).run() //run() necessarly returns when the associated server ctx is cancelled with its stop() function
=======
>>>>>>> d90c2a40
				time.Sleep(1 * time.Second)
				go (gServerConf.servers[i]).run()
				gMetaLogger.Debugf("myServer %v(%p) is running", gServerConf.servers[i], &gServerConf.servers[i])
			}
		}

		gMetaLogger.Debug("Describing gServerConf.servers : ")
		describeServers(gServerConf.servers)

	}
}<|MERGE_RESOLUTION|>--- conflicted
+++ resolved
@@ -268,10 +268,6 @@
 		for i := 0; i < len(gServerConf.servers); i++ {
 			if !gServerConf.servers[i].running {
 				gMetaLogger.Debugf("myServer %v(%p) is not running, running it", gServerConf.servers[i], &gServerConf.servers[i])
-<<<<<<< HEAD
-				go (gServerConf.servers[i]).run() //run() necessarly returns when the associated server ctx is cancelled with its stop() function
-=======
->>>>>>> d90c2a40
 				time.Sleep(1 * time.Second)
 				go (gServerConf.servers[i]).run()
 				gMetaLogger.Debugf("myServer %v(%p) is running", gServerConf.servers[i], &gServerConf.servers[i])
